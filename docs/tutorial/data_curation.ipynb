{
 "cells": [
  {
   "cell_type": "markdown",
   "id": "7dbab38eb2c6bac9",
   "metadata": {},
   "source": [
    "# Data curation"
   ]
  },
  {
   "cell_type": "markdown",
   "id": "d732f1bf5859e676",
   "metadata": {},
   "source": [
<<<<<<< HEAD
    "This tutorial will lead through the steps of data curation (reaction standardization and filtration) in SynPlanner.\n",
=======
    "This tutorial will lead through the steps of extraction of reaction rules, training retrosynthetic models (ranking policy network), and retrosynthetic planning in SynPlanner.\n",
>>>>>>> 477465ae
    "\n",
    "### Prerequisites\n",
    "\n",
    "There are two reaction datasets versions:\n",
    "\n",
<<<<<<< HEAD
    "1) Standardized USPTO dataset (around 1.3 M reactions)\n",
    "2) USPTO tutorial dataset around(72K reactions)\n",
=======
    "1) Standardized USPTO dataset (around 1.3 M reactions) used for preparation of real retrosynthetic planner\n",
    "2) USPTO tutorial dataset reduced to 72K reactions.\n",
>>>>>>> 477465ae
    "\n",
    "For educational, demonstrative purposes and on machines with limited computational resources (CPU and RAM) it is recommended to use USPTO tutorial dataset. The full reaction dataset practically is executable now only on computational servers."
   ]
  },
  {
   "cell_type": "markdown",
   "id": "2caefbd54c1ecce6",
   "metadata": {},
   "source": [
    "## 1. Set up input and output data locations"
   ]
  },
  {
   "cell_type": "markdown",
   "id": "3ea88f5ea7d0965a",
   "metadata": {},
   "source": [
    "The SynPlanner input data will be downloaded from the [HuggingFace repository](https://huggingface.co/Laboratoire-De-Chemoinformatique/SynPlanner) to the current directory."
   ]
  },
  {
   "cell_type": "code",
   "execution_count": 1,
   "id": "41e93a39d4614581",
   "metadata": {
    "jupyter": {
     "is_executing": true
    }
   },
   "outputs": [
    {
     "data": {
      "application/vnd.jupyter.widget-view+json": {
       "model_id": "b0699f16382e42a998d9c622740e67c5",
       "version_major": 2,
       "version_minor": 0
      },
      "text/plain": [
       "Fetching 25 files:   0%|          | 0/25 [00:00<?, ?it/s]"
      ]
     },
     "metadata": {},
     "output_type": "display_data"
    },
    {
     "data": {
      "application/vnd.jupyter.widget-view+json": {
       "model_id": "d24bd4129d964a9497bc7b8c4ace2171",
       "version_major": 2,
       "version_minor": 0
      },
      "text/plain": [
       "(…)sascore/targets_with_sascore_1.5_2.5.smi:   0%|          | 0.00/4.36k [00:00<?, ?B/s]"
      ]
     },
     "metadata": {},
     "output_type": "display_data"
    },
    {
     "data": {
      "application/vnd.jupyter.widget-view+json": {
       "model_id": "e8020d8d200e4653835f3864fb0a408c",
       "version_major": 2,
       "version_minor": 0
      },
      "text/plain": [
       "(…)sascore/targets_with_sascore_3.5_4.5.smi:   0%|          | 0.00/5.40k [00:00<?, ?B/s]"
      ]
     },
     "metadata": {},
     "output_type": "display_data"
    },
    {
     "data": {
      "application/vnd.jupyter.widget-view+json": {
       "model_id": "d9b35574c2f047bda400136950c26c4e",
       "version_major": 2,
       "version_minor": 0
      },
      "text/plain": [
       "(…)sascore/targets_with_sascore_4.5_5.5.smi:   0%|          | 0.00/6.09k [00:00<?, ?B/s]"
      ]
     },
     "metadata": {},
     "output_type": "display_data"
    },
    {
     "data": {
      "application/vnd.jupyter.widget-view+json": {
       "model_id": "d5a147577b9a491abfe7561d06b3cc31",
       "version_major": 2,
       "version_minor": 0
      },
      "text/plain": [
       ".gitignore:   0%|          | 0.00/1.96k [00:00<?, ?B/s]"
      ]
     },
     "metadata": {},
     "output_type": "display_data"
    },
    {
     "data": {
      "application/vnd.jupyter.widget-view+json": {
       "model_id": "e790c440e183409aaa5813441e5faa33",
       "version_major": 2,
       "version_minor": 0
      },
      "text/plain": [
       "README.md:   0%|          | 0.00/21.0 [00:00<?, ?B/s]"
      ]
     },
     "metadata": {},
     "output_type": "display_data"
    },
    {
     "data": {
      "application/vnd.jupyter.widget-view+json": {
       "model_id": "2eb6e5550e8549d498b727a243312e08",
       "version_major": 2,
       "version_minor": 0
      },
      "text/plain": [
       "(…)sascore/targets_with_sascore_2.5_3.5.smi:   0%|          | 0.00/4.88k [00:00<?, ?B/s]"
      ]
     },
     "metadata": {},
     "output_type": "display_data"
    },
    {
     "data": {
      "application/vnd.jupyter.widget-view+json": {
       "model_id": "508a5194fbd4424386300ff5ff732f6f",
       "version_major": 2,
       "version_minor": 0
      },
      "text/plain": [
       ".gitattributes:   0%|          | 0.00/1.52k [00:00<?, ?B/s]"
      ]
     },
     "metadata": {},
     "output_type": "display_data"
    },
    {
     "data": {
      "application/vnd.jupyter.widget-view+json": {
       "model_id": "1a00f487b6ef43d3982e8eab19533244",
       "version_major": 2,
       "version_minor": 0
      },
      "text/plain": [
       "(…)sascore/targets_with_sascore_5.5_6.5.smi:   0%|          | 0.00/6.50k [00:00<?, ?B/s]"
      ]
     },
     "metadata": {},
     "output_type": "display_data"
    },
    {
     "data": {
      "application/vnd.jupyter.widget-view+json": {
       "model_id": "89765976c9f244bb9addec2c97265357",
       "version_major": 2,
       "version_minor": 0
      },
      "text/plain": [
       "(…)sascore/targets_with_sascore_7.5_8.5.smi:   0%|          | 0.00/7.30k [00:00<?, ?B/s]"
      ]
     },
     "metadata": {},
     "output_type": "display_data"
    },
    {
     "data": {
      "application/vnd.jupyter.widget-view+json": {
       "model_id": "c53d35e84c3b488abee952b8c0ff3f40",
       "version_major": 2,
       "version_minor": 0
      },
      "text/plain": [
       "(…)sascore/targets_with_sascore_6.5_7.5.smi:   0%|          | 0.00/6.76k [00:00<?, ?B/s]"
      ]
     },
     "metadata": {},
     "output_type": "display_data"
    },
    {
     "data": {
      "application/vnd.jupyter.widget-view+json": {
       "model_id": "fca72e21250f43e98099bda6fd536801",
       "version_major": 2,
       "version_minor": 0
      },
      "text/plain": [
       "(…)ding_blocks/building_blocks_em_sa_ln.smi:   0%|          | 0.00/5.78M [00:00<?, ?B/s]"
      ]
     },
     "metadata": {},
     "output_type": "display_data"
    },
    {
     "data": {
      "application/vnd.jupyter.widget-view+json": {
       "model_id": "1141281594aa4c4c9a5ffd36d409ca9e",
       "version_major": 2,
       "version_minor": 0
      },
      "text/plain": [
       "(…)ecules_for_filtering_policy_training.zip:   0%|          | 0.00/18.0M [00:00<?, ?B/s]"
      ]
     },
     "metadata": {},
     "output_type": "display_data"
    },
    {
     "data": {
      "application/vnd.jupyter.widget-view+json": {
       "model_id": "77f474bf886a42b3b541435110f4fbc4",
       "version_major": 2,
       "version_minor": 0
      },
      "text/plain": [
       "targets_for_value_network_training.zip:   0%|          | 0.00/735k [00:00<?, ?B/s]"
      ]
     },
     "metadata": {},
     "output_type": "display_data"
    },
    {
     "data": {
      "application/vnd.jupyter.widget-view+json": {
       "model_id": "96487a89c0e547f1942737c8be3d3510",
       "version_major": 2,
       "version_minor": 0
      },
      "text/plain": [
       "building_blocks_em_sa_ln.sdf.zip:   0%|          | 0.00/28.1M [00:00<?, ?B/s]"
      ]
     },
     "metadata": {},
     "output_type": "display_data"
    },
    {
     "data": {
      "application/vnd.jupyter.widget-view+json": {
       "model_id": "2bd75212200948769eb7df82aeb11fbf",
       "version_major": 2,
       "version_minor": 0
      },
      "text/plain": [
       "uspto_filtered.zip:   0%|          | 0.00/5.22M [00:00<?, ?B/s]"
      ]
     },
     "metadata": {},
     "output_type": "display_data"
    },
    {
     "data": {
      "application/vnd.jupyter.widget-view+json": {
       "model_id": "88236379fa834514a1a7c1586bb87992",
       "version_major": 2,
       "version_minor": 0
      },
      "text/plain": [
       "uspto_standardized.zip:   0%|          | 0.00/5.88M [00:00<?, ?B/s]"
      ]
     },
     "metadata": {},
     "output_type": "display_data"
    },
    {
     "data": {
      "application/vnd.jupyter.widget-view+json": {
       "model_id": "2d101cfa05ea4f6a929eb59578e5d88f",
       "version_major": 2,
       "version_minor": 0
      },
      "text/plain": [
       "ranking_policy_dataset.pt:   0%|          | 0.00/70.5M [00:00<?, ?B/s]"
      ]
     },
     "metadata": {},
     "output_type": "display_data"
    },
    {
     "data": {
      "application/vnd.jupyter.widget-view+json": {
       "model_id": "e7679d85817d4c99b241297d8ba25aaa",
       "version_major": 2,
       "version_minor": 0
      },
      "text/plain": [
       "ranking_policy_network.ckpt:   0%|          | 0.00/151M [00:00<?, ?B/s]"
      ]
     },
     "metadata": {},
     "output_type": "display_data"
    },
    {
     "data": {
      "application/vnd.jupyter.widget-view+json": {
       "model_id": "8def9b64149b45ef928376c68fd3ca06",
       "version_major": 2,
       "version_minor": 0
      },
      "text/plain": [
       "uspto_reaction_rules.zip:   0%|          | 0.00/7.29M [00:00<?, ?B/s]"
      ]
     },
     "metadata": {},
     "output_type": "display_data"
    },
    {
     "data": {
      "application/vnd.jupyter.widget-view+json": {
       "model_id": "e4a6c298643d4ccfb8c7215c8a795488",
       "version_major": 2,
       "version_minor": 0
      },
      "text/plain": [
       "uspto_tutorial.zip:   0%|          | 0.00/5.94M [00:00<?, ?B/s]"
      ]
     },
     "metadata": {},
     "output_type": "display_data"
    },
    {
     "data": {
      "application/vnd.jupyter.widget-view+json": {
       "model_id": "e8869eb8815547468e58467ec292d75b",
       "version_major": 2,
       "version_minor": 0
      },
      "text/plain": [
       "uspto_reaction_rules.pickle:   0%|          | 0.00/45.5M [00:00<?, ?B/s]"
      ]
     },
     "metadata": {},
     "output_type": "display_data"
    },
    {
     "data": {
      "application/vnd.jupyter.widget-view+json": {
       "model_id": "3eac6346b6b2409993405ede220d10f9",
       "version_major": 2,
       "version_minor": 0
      },
      "text/plain": [
       "uspto_standardized.zip:   0%|          | 0.00/119M [00:00<?, ?B/s]"
      ]
     },
     "metadata": {},
     "output_type": "display_data"
    },
    {
     "data": {
      "application/vnd.jupyter.widget-view+json": {
       "model_id": "c593fd00c33c46dc97e0cd0f204db33f",
       "version_major": 2,
       "version_minor": 0
      },
      "text/plain": [
       "filtering_policy_network.ckpt:   0%|          | 0.00/312M [00:00<?, ?B/s]"
      ]
     },
     "metadata": {},
     "output_type": "display_data"
    },
    {
     "data": {
      "application/vnd.jupyter.widget-view+json": {
       "model_id": "2a692768bcc14318a5641a52d14c4895",
       "version_major": 2,
       "version_minor": 0
      },
      "text/plain": [
       "ranking_policy_network.ckpt:   0%|          | 0.00/164M [00:00<?, ?B/s]"
      ]
     },
     "metadata": {},
     "output_type": "display_data"
    },
    {
     "data": {
      "application/vnd.jupyter.widget-view+json": {
       "model_id": "6ca3c90d1fc94ed8a9fd53090ba06759",
       "version_major": 2,
       "version_minor": 0
      },
      "text/plain": [
       "value_network.ckpt:   0%|          | 0.00/15.9M [00:00<?, ?B/s]"
      ]
     },
     "metadata": {},
     "output_type": "display_data"
    },
    {
     "name": "stdout",
     "output_type": "stream",
     "text": [
      "Extracted molecules_for_filtering_policy_training.smi to /home1/dima/synplanner/tutorials_new/synplan_data/chembl\n",
      "Extracted targets_for_value_network_training.smi to /home1/dima/synplanner/tutorials_new/synplan_data/chembl\n",
      "Extracted uspto_standardized.smi to /home1/dima/synplanner/tutorials_new/synplan_data/uspto\n",
      "Extracted uspto_tutorial.smi to /home1/dima/synplanner/tutorials_new/synplan_data/tutorial\n",
      "Extracted uspto_filtered.smi to /home1/dima/synplanner/tutorials_new/synplan_data/tutorial/data_curation\n",
      "Extracted uspto_standardized.smi to /home1/dima/synplanner/tutorials_new/synplan_data/tutorial/data_curation\n",
      "Extracted uspto_reaction_rules.pickle to /home1/dima/synplanner/tutorials_new/synplan_data/tutorial/rules_extraction\n",
      "Extracted building_blocks_em_sa_ln.sdf to /home1/dima/synplanner/tutorials_new/synplan_data/building_blocks\n"
     ]
    }
   ],
   "source": [
    "import os\n",
    "import shutil\n",
    "from pathlib import Path\n",
    "from synplan.utils.loading import download_all_data\n",
    "\n",
    "# download SynPlanner data\n",
    "data_folder = Path(\"synplan_data\").resolve()\n",
    "download_all_data(save_to=data_folder)\n",
    "\n",
    "# results folder\n",
    "results_folder = Path(\"tutorial_results\").resolve()\n",
    "results_folder.mkdir(exist_ok=True)\n",
    "\n",
    "# input data\n",
    "original_data_path = data_folder.joinpath(\"tutorial/uspto_tutorial.smi\").resolve(strict=True) # replace with custom data if needed\n",
    "shutil.copy(original_data_path, results_folder.joinpath('uspto_original.smi')) # copy original data to the results folder for consistency\n",
    "\n",
    "# output_data\n",
    "standardized_data_path = results_folder.joinpath(\"uspto_standardized.smi\")\n",
    "filtered_data_path = results_folder.joinpath(\"uspto_filtered.smi\")"
   ]
  },
  {
   "cell_type": "markdown",
   "id": "9be2deb0cdf65dff",
   "metadata": {},
   "source": [
    "## 2. Reaction data standardization"
   ]
  },
  {
   "cell_type": "markdown",
   "id": "b5c6fe9eb9d19031",
   "metadata": {},
   "source": [
    "The reaction data are standardized using an original protocol for reaction data curation\n",
    "[published earlier](https://doi.org/10.1002/minf.202100119). This protocol includes two layers:\n",
    "standardization of individual molecules (reactants, reagents, products) and reaction standardization.\n",
    "Steps for standardization of individual molecules is following:\n",
    "\n",
    "* dearomatization\n",
    "* isotope removal\n",
    "* stereo mark removal\n",
    "* explicit hydrogen removal\n",
    "* small fragment removal\n",
    "* solvent removal\n",
    "* salt stripping\n",
    "* charge neutralization\n",
    "* functional group standardization\n",
    "* valence checking \n",
    "* aromatization\n",
    "\n",
    "The reaction standardization layer is following: \n",
    "\n",
    "* reaction role assignment\n",
    "* reaction equation balancing\n",
    "* atom-to-atom mapping\n",
    "* duplicate reactions removal\n",
    "\n",
    "<div class=\"alert alert-info\">\n",
    "<b>Note</b> \n",
    "    \n",
    "In this tutorial, the input data are already standardized by a slightly different protocol from the original paper. It omits major tautomer selection done by ChemAxon standardizer.\n",
    "</div>\n",
    "\n",
    "### Reaction atom mapping\n",
    "Reaction atom-to-atom (AAM) mapping in SynPlanner is performed with GraphormerMapper,\n",
    "a new algorithm for AAM based on a transformer neural network adopted for the direct processing of molecular graphs\n",
    "as sets of atoms and bonds, as opposed to SMILES/SELFIES sequence-based approaches, in combination with the\n",
    "Bidirectional Encoder Representations from Transformers (BERT) network. The graph transformer serves to extract molecular features that are tied to atoms and bonds. The BERT network is used for chemical transformation learning.\n",
    "In a [benchmarking study](https://doi.org/10.1021/acs.jcim.2c00344), it was demonstrated  that GraphormerMapper\n",
    "is superior to the state-of-the-art IBM RxnMapper algorithm in the “Golden” benchmarking data set\n",
    "(total correctly mapped reactions 89.5% vs. 84.5%).\n",
    "\n",
    "### Configuration\n",
    "\n",
    "Reaction standardization protocol can be adjusted using the configuration YAML file. There are 14 options included:\n",
    "\n",
    "| Reaction standardizer       | Description                                                     |\n",
    "|-----------------------------|-----------------------------------------------------------------|\n",
    "| reaction_mapping_config     | Maps atoms of the reaction using GraphormerMapper               |\n",
    "| functional_groups_config    | Standardization of functional groups                            |\n",
    "| kekule_form_config          | Transforms molecules to Kekule form when possible               |\n",
    "| check_valence_config        | Checks atom valences                                            |\n",
    "| implicify_hydrogens_config  | Removes hydrogen atoms                                          |\n",
    "| check_isotopes_config       | Checks and cleans isotope atoms when possible                   |\n",
    "| split_ions_config           | Splits ions in reaction when possible                           |\n",
    "| aromatic_form_config        | Transforms molecules to aromatic form when possible             |\n",
    "| mapping_fix_config          | Fixes atom-to-atom mapping in reaction when needed and possible |\n",
    "| unchanged_parts_config      | Removes unchanged parts in reaction                             |\n",
    "| small_molecules_config      | Removes small molecule from reaction                            |\n",
    "| remove_reagents_config      | Removes reagents from reaction                                  |\n",
    "| rebalance_reaction_config   | Rebalances reaction                                             |\n",
    "| duplicate_reaction_config   | Removes duplicate reactions                                     |\n",
    "\n",
    "\n",
    "<div class=\"alert alert-info\">\n",
    "<b>Note</b>  \n",
    "    \n",
    "If the reaction standardizer name (`..._config`) is listed in the configuration file `standardization.yaml` or in `ReactionStandardizationConfig` (see below), it means that this standardizer will be activated.\n",
    "</div>\n"
   ]
  },
  {
   "cell_type": "markdown",
   "id": "4b7680ae87317474",
   "metadata": {},
   "source": [
    "### Setting up the reaction standardization configuration\n",
    "\n",
    "All configuration objects and functions can be imported from the `synplan.chem.data.standardizing` module:"
   ]
  },
  {
   "cell_type": "code",
   "execution_count": 2,
   "id": "c1f36dec5ff7f3cd",
   "metadata": {},
   "outputs": [],
   "source": [
    "from synplan.chem.data.standardizing import (\n",
    "    ReactionStandardizationConfig, # the main config class\n",
    "    standardize_reactions_from_file, # reaction standardization function\n",
    "    # reaction standardizers\n",
    "    ReactionMappingConfig,\n",
    "    FunctionalGroupsConfig,\n",
    "    KekuleFormConfig,\n",
    "    CheckValenceConfig,\n",
    "    ImplicifyHydrogensConfig,\n",
    "    CheckIsotopesConfig,\n",
    "    AromaticFormConfig,\n",
    "    MappingFixConfig,\n",
    "    UnchangedPartsConfig,\n",
    "    DuplicateReactionConfig,\n",
    ")"
   ]
  },
  {
   "cell_type": "markdown",
   "id": "769c1b523a5ab969",
   "metadata": {},
   "source": [
    "The next step is to configure the reaction standardization process. We do this using the `ReactionStandardizationConfig` class in SynPlanner. This class allows for the specification of various parameters and settings for the standardization process."
   ]
  },
  {
   "cell_type": "code",
   "execution_count": 3,
   "id": "11d7c142cd714092",
   "metadata": {},
   "outputs": [],
   "source": [
    "standardization_config = ReactionStandardizationConfig(\n",
    "    reaction_mapping_config=ReactionMappingConfig(),\n",
    "    kekule_form_config=KekuleFormConfig(),\n",
    "    check_valence_config=CheckValenceConfig(),\n",
    "    implicify_hydrogens_config=ImplicifyHydrogensConfig(),\n",
    "    check_isotopes_config=CheckIsotopesConfig(),\n",
    "    aromatic_form_config=AromaticFormConfig(),\n",
    "    mapping_fix_config=MappingFixConfig(),\n",
    "    unchanged_parts_config=UnchangedPartsConfig(),\n",
    "    duplicate_reaction_config=DuplicateReactionConfig(),\n",
    ")"
   ]
  },
  {
   "cell_type": "markdown",
   "id": "7015f804ae1a28ea",
   "metadata": {},
   "source": [
    "As mentioned before, you are not obliged to provide all standardization configs to `ReactionStandardizationConfig`. For example, if you only want to perform mapping, you can basically specify only two configs:\n",
    "\n",
    "``` python \n",
    "\n",
    "standardization_config = ReactionStandardizationConfig(\n",
    "    reaction_mapping_config=ReactionStandardizationConfig(),\n",
    "    mapping_fix_config=MappingFixConfig(),\n",
    ")\n",
    "```"
   ]
  },
  {
   "cell_type": "markdown",
   "id": "af7b3cb97b0957dc",
   "metadata": {},
   "source": [
    "### Running standardization\n",
    "\n",
    "Once this standardization configuration is in place, we can proceed to apply these standardizers to our reaction data:"
   ]
  },
  {
   "cell_type": "code",
   "execution_count": 4,
   "id": "80a59191f1c4f991",
   "metadata": {},
   "outputs": [
    {
     "name": "stderr",
     "output_type": "stream",
     "text": [
      "Number of reactions processed: 71832 [05:26]\n"
     ]
    },
    {
     "name": "stdout",
     "output_type": "stream",
     "text": [
      "Initial number of parsed reactions: 71832\n",
      "Standardized number of reactions: 69446\n"
     ]
    }
   ],
   "source": [
    "standardize_reactions_from_file(\n",
    "    config=standardization_config,\n",
    "    input_reaction_data_path=original_data_path, # original input data\n",
    "    standardized_reaction_data_path=standardized_data_path, # standardized output data\n",
    "    num_cpus=4,\n",
    "    batch_size=100,\n",
    ")"
   ]
  },
  {
   "cell_type": "markdown",
   "id": "63e240d8e4be5d4e",
   "metadata": {},
   "source": [
    "<div class=\"alert alert-info\">\n",
    "<b>Note</b> \n",
    "    \n",
    "We do not recommend using more than 4-8 CPUs during data curation. The bottleneck are I/O operations that are not yet parallelized. Also, if you do not have enough RAM on your local machine, it is recommended to reduce `batch_size` number.\n",
    "</div>"
   ]
  },
  {
   "cell_type": "markdown",
   "id": "ba54bb31fd1d34f2",
   "metadata": {},
   "source": [
    "## 3. Reaction data filtration"
   ]
  },
  {
   "cell_type": "markdown",
   "id": "39e80a59eb18ffa9",
   "metadata": {},
   "source": [
    "In SynPlanner, reaction data filtration is a crucial step to ensure the quality and accuracy of the data used for retrosynthetic analysis. The USPTO dataset, a standardized but unfiltered collection of reaction records, serves as the primary data source. However, this dataset may contain records with no reaction center or atom-to-atom mapping errors.\n",
    "\n",
    "### Configuration\n",
    "\n",
    "The current version of SynPlanner includes 11 reaction filters (see below).\n",
    "In brackets, it is shown how this filter should be listed in the configuration file to be activated.\n",
    "\n",
    "| Reaction filter                | Description                                                                                                |\n",
    "|--------------------------------|------------------------------------------------------------------------------------------------------------|\n",
    "| compete_products_config        | Checks if there are compete reactions                                                                      |\n",
    "| dynamic_bonds_config           | Checks if there is an unacceptable number of dynamic bonds in Condensed Graph of Reaction (CGR)            |\n",
    "| small_molecules_config         | Checks if there are only small molecules in the reaction or if there is only one small reactant or product |\n",
    "| cgr_connected_components_config| Checks if CGR contains unrelated components (without reagents)                                             |\n",
    "| rings_change_config            | Checks if there is changing rings number in the reaction                                                   |\n",
    "| strange_carbons_config         | Checks if there are 'strange' carbons in the reaction                                                      |\n",
    "| no_reaction_config             | Checks if there is no reaction in the provided reaction container                                          |\n",
    "| multi_center_config            | Checks if there is a multicenter reaction                                                                  |\n",
    "| wrong_ch_breaking_config       | Checks for incorrect C-C bond formation from breaking a C-H bond                                           |\n",
    "| cc_sp3_breaking_config         | Checks if there is C(sp3)-C bond breaking                                                                  |\n",
    "| cc_ring_breaking_config        | Checks if a reaction involves ring C-C bond breaking                                                       |\n",
    "\n",
    "\n"
   ]
  },
  {
   "cell_type": "markdown",
   "id": "efbeb7f919915734",
   "metadata": {},
   "source": [
    "### Setting up the reaction filtration configuration\n",
    "\n",
    "In this section, we will walk through the steps to configure and apply a reaction filtration process using the `ReactionFilterConfig` class from the SynPlanner library. This class is essential for specifying various parameters and settings needed for the filtration."
   ]
  },
  {
   "cell_type": "code",
   "execution_count": 5,
   "id": "9c4b733e0ef4adb9",
   "metadata": {},
   "outputs": [],
   "source": [
    "from synplan.chem.data.filtering import (\n",
    "    ReactionFilterConfig,  # the main config class\n",
    "    filter_reactions_from_file,  # reaction filtration function\n",
    "    # reaction filters:\n",
    "    CCRingBreakingConfig,\n",
    "    WrongCHBreakingConfig,\n",
    "    CCsp3BreakingConfig,\n",
    "    DynamicBondsConfig,\n",
    "    MultiCenterConfig,\n",
    "    NoReactionConfig,\n",
    "    SmallMoleculesConfig,\n",
    ")"
   ]
  },
  {
   "cell_type": "markdown",
   "id": "52c85a37d60a1b36",
   "metadata": {},
   "source": [
    "Next, we need to specify the parameters and settings for the reaction filtration process. These parameters can be customized according to your needs. Here’s how you can set up the configuration:"
   ]
  },
  {
   "cell_type": "code",
   "execution_count": 6,
   "id": "5d98cd414c051fac",
   "metadata": {},
   "outputs": [],
   "source": [
    "filtration_config = ReactionFilterConfig(\n",
    "    dynamic_bonds_config=DynamicBondsConfig(\n",
    "        min_bonds_number=1, # minimum number of dynamic bonds for a reaction\n",
    "        max_bonds_number=6, # maximum number of dynamic bonds for a reaction\n",
    "    ),  \n",
    "    no_reaction_config=NoReactionConfig(),  \n",
    "    multi_center_config=MultiCenterConfig(),  \n",
    "    wrong_ch_breaking_config=WrongCHBreakingConfig(),  \n",
    "    cc_sp3_breaking_config=CCsp3BreakingConfig(),\n",
    "    cc_ring_breaking_config=CCRingBreakingConfig(),\n",
    ")"
   ]
  },
  {
   "cell_type": "markdown",
   "id": "d6b52f06f58bf517",
   "metadata": {},
   "source": [
    "By setting up `filtration_config`, we are essentially telling SynPlanner what filters to apply and how to apply them. This step is crucial for ensuring that the data we use for further analysis is as accurate and reliable as possible. The reaction filters we apply here are based on the specific needs of our analysis and the characteristics of the USPTO dataset.\n",
    "\n",
    "Once this configuration is in place, we can proceed to apply these filters to our reaction data:"
   ]
  },
  {
   "cell_type": "code",
   "execution_count": 7,
   "id": "b21f428a44983c99",
   "metadata": {},
   "outputs": [
    {
     "name": "stderr",
     "output_type": "stream",
     "text": [
      "Number of reactions processed: 69446 [04:17]\n"
     ]
    },
    {
     "name": "stdout",
     "output_type": "stream",
     "text": [
      "Initial number of reactions: 69446\n",
      "Removed number of reactions: 1\n"
     ]
    }
   ],
   "source": [
    "filter_reactions_from_file(\n",
    "    config=filtration_config,\n",
    "    input_reaction_data_path=standardized_data_path, # standardized input data\n",
    "    filtered_reaction_data_path=filtered_data_path, # filtered output data\n",
    "    num_cpus=4,\n",
    "    batch_size=100,\n",
    ")"
   ]
  },
  {
   "cell_type": "markdown",
   "id": "aed3b18c-7f05-44c2-8363-6db14b32992a",
   "metadata": {},
   "source": [
    "## 4. Results"
   ]
  },
  {
   "cell_type": "markdown",
   "id": "74e98b99-4ee8-40ed-ae19-6f6333b989ff",
   "metadata": {},
   "source": [
    "If the tutorial is executed successfully, you will get in the results folder three reaction data files: \n",
    "- original reaction data\n",
    "- standardized reaction data\n",
    "- filtered reaction data"
   ]
  },
  {
   "cell_type": "code",
   "execution_count": 10,
   "id": "12555bc5-6235-4634-bb7a-bbe9df624665",
   "metadata": {},
   "outputs": [
    {
     "data": {
      "text/plain": [
       "[PosixPath('/home1/dima/synplanner/tutorials_new/tutorial_results/uspto_original.smi'),\n",
       " PosixPath('/home1/dima/synplanner/tutorials_new/tutorial_results/uspto_standardized.smi'),\n",
       " PosixPath('/home1/dima/synplanner/tutorials_new/tutorial_results/uspto_filtered.smi'),\n",
       " PosixPath('/home1/dima/synplanner/tutorials_new/tutorial_results/uspto_reaction_rules.pickle'),\n",
       " PosixPath('/home1/dima/synplanner/tutorials_new/tutorial_results/ranking_policy_network')]"
      ]
     },
     "execution_count": 10,
     "metadata": {},
     "output_type": "execute_result"
    }
   ],
   "source": [
    "sorted(Path(results_folder).iterdir(), key=os.path.getmtime, reverse=False)"
   ]
  },
  {
   "cell_type": "markdown",
   "id": "e641107f-77c7-4399-ba42-6d41501903fc",
   "metadata": {},
   "source": [
    "## 5. Next step - reaction rule extraction"
   ]
  },
  {
   "cell_type": "markdown",
   "id": "ece498f6-1ef7-4a8e-8eed-d5d09013ba7d",
   "metadata": {},
   "source": [
    "Prepared filtered reaction data can be used now for reaction rules extraction (see the corresponding tutorial)."
   ]
  }
 ],
 "metadata": {
  "kernelspec": {
   "display_name": "synplan",
   "language": "python",
   "name": "synplan_env"
  },
  "language_info": {
   "codemirror_mode": {
    "name": "ipython",
    "version": 3
   },
   "file_extension": ".py",
   "mimetype": "text/x-python",
   "name": "python",
   "nbconvert_exporter": "python",
   "pygments_lexer": "ipython3",
   "version": "3.11.9"
  }
 },
 "nbformat": 4,
 "nbformat_minor": 5
}<|MERGE_RESOLUTION|>--- conflicted
+++ resolved
@@ -13,23 +13,14 @@
    "id": "d732f1bf5859e676",
    "metadata": {},
    "source": [
-<<<<<<< HEAD
     "This tutorial will lead through the steps of data curation (reaction standardization and filtration) in SynPlanner.\n",
-=======
-    "This tutorial will lead through the steps of extraction of reaction rules, training retrosynthetic models (ranking policy network), and retrosynthetic planning in SynPlanner.\n",
->>>>>>> 477465ae
     "\n",
     "### Prerequisites\n",
     "\n",
     "There are two reaction datasets versions:\n",
     "\n",
-<<<<<<< HEAD
     "1) Standardized USPTO dataset (around 1.3 M reactions)\n",
     "2) USPTO tutorial dataset around(72K reactions)\n",
-=======
-    "1) Standardized USPTO dataset (around 1.3 M reactions) used for preparation of real retrosynthetic planner\n",
-    "2) USPTO tutorial dataset reduced to 72K reactions.\n",
->>>>>>> 477465ae
     "\n",
     "For educational, demonstrative purposes and on machines with limited computational resources (CPU and RAM) it is recommended to use USPTO tutorial dataset. The full reaction dataset practically is executable now only on computational servers."
    ]
